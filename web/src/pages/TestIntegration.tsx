--- conflicted
+++ resolved
@@ -2,28 +2,16 @@
 
 const TestIntegration: React.FC = () => {
   return (
-<<<<<<< HEAD
-    <div className="p-6">
-      <h1 className="text-2xl font-bold text-gray-900 dark:text-gray-100 mb-4">
-        Cursor統合機能（テスト版）
-      </h1>
-      <div className="bg-white dark:bg-slate-800 shadow rounded-lg p-6 transition-colors duration-300">
-=======
     <div className="p-6 bg-gray-50 dark:bg-slate-900 min-h-screen transition-colors duration-300">
       <h1 className="text-2xl font-bold text-gray-900 dark:text-gray-100 mb-4">
         Cursor統合機能（テスト版）
       </h1>
       <div className="bg-white dark:bg-slate-800 shadow rounded-lg p-6 border dark:border-slate-700 transition-colors duration-300">
->>>>>>> d85c9955
         <p className="text-gray-600 dark:text-gray-400">
           統合機能のテストページです。このページが表示されれば、ルーティングは正常に動作しています。
         </p>
         <div className="mt-4 space-y-2">
-<<<<<<< HEAD
           <p className="text-gray-900 dark:text-gray-100"><strong>API テスト:</strong></p>
-=======
-          <p className="text-gray-700 dark:text-gray-300"><strong>API テスト:</strong></p>
->>>>>>> d85c9955
           <button 
             onClick={async () => {
               try {
@@ -36,11 +24,7 @@
                 alert('API接続エラー: ' + error)
               }
             }}
-<<<<<<< HEAD
-            className="px-4 py-2 bg-blue-600 hover:bg-blue-700 dark:bg-blue-500 dark:hover:bg-blue-600 text-white rounded transition-colors duration-200"
-=======
             className="px-4 py-2 bg-primary-600 hover:bg-primary-700 dark:bg-primary-500 dark:hover:bg-primary-600 text-white rounded transition-colors duration-200 shadow-sm hover:shadow-md"
->>>>>>> d85c9955
           >
             API接続テスト
           </button>
